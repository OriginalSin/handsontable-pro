/*!
 * Copyright (c) Handsoncode sp. z o.o.
 * 
 * This Handsontable Pro is a commercial software distributed by Handsoncode sp. z o. o., a limited liability
 * company registered under the laws of Poland, with its registered office in Gdynia, Poland, at 96/98 Aleja Zwycięstwa,
 * postal code 81-451, entered into the Entrepreneurs Register of the National Court Register under number 0000538651,
 * share capital: PLN 62,800.00., hereinafter referred to as "HANDSONCODE".
 * 
 * By installing, copying, or otherwise using this software, you agree to be bound by the terms
 * of its General Software License Terms ("Terms") outlined in a file "handsontable-pro-general-terms.pdf"
 * available in the main directory of the software repository.
 * This software is copyrighted and protected by copyright laws and international treaties.
 * 
 * You shall obtain a commercial license for this software at handsontable.com.
 * 
 * YOU EXPRESSLY ACKNOWLEDGE AND AGREE THAT USE OF THE SOFTWARE IS AT YOUR OWN RISK AND THAT THE SOFTWARE
 * IS PROVIDED "AS IS" WITHOUT ANY WARRANTIES OR CONDITIONS WHATSOEVER. HANDSONCODE EXPRESSLY DISCLAIMS ANY WARRANTY,
 * EXPRESS OR IMPLIED, INCLUDING, WITHOUT LIMITATION, THE IMPLIED WARRANTIES OF MERCHANTABILITY,
 * FITNESS FOR A PARTICULAR PURPOSE, OR NON-INFRINGMENT. HANDSONCODE DOES NOT WARRANT THAT THE SOFTWARE AND ITS FUNCTIONALITY,
 * RELIABILITY AND PERFORMANCE WILL MEET YOUR REQUIREMENTS OR THAT THE OPERATION OF THE SOFTWARE WILL BE
 * UNINTERRUPTED OR ERROR FREE.
 * 
<<<<<<< HEAD
 * Version: 5.0.0
 * Release date: 11/07/2018 (built at 11/07/2018 12:11:05)
=======
 * Version: 5.0.2
 * Release date: 12/09/2018 (built at 12/09/2018 12:36:00)
>>>>>>> b7f6f3f7
 */
/**
 * Fix for bootstrap styles
 */
.handsontable .table th, .handsontable .table td {
  border-top: none;
}

.handsontable tr {
  background: #fff;
}

.handsontable td {
  background-color: inherit;
}

.handsontable .table caption + thead tr:first-child th,
.handsontable .table caption + thead tr:first-child td,
.handsontable .table colgroup + thead tr:first-child th,
.handsontable .table colgroup + thead tr:first-child td,
.handsontable .table thead:first-child tr:first-child th,
.handsontable .table thead:first-child tr:first-child td {
  border-top: 1px solid #CCCCCC;
}

/* table-bordered */
.handsontable .table-bordered {
  border: 0;
  border-collapse: separate;
}

.handsontable .table-bordered th,
.handsontable .table-bordered td {
  border-left: none;
}

.handsontable .table-bordered th:first-child,
.handsontable .table-bordered td:first-child {
  border-left: 1px solid #CCCCCC;
}

.handsontable .table > tbody > tr > td,
.handsontable .table > tbody > tr > th,
.handsontable .table > tfoot > tr > td,
.handsontable .table > tfoot > tr > th,
.handsontable .table > thead > tr > td,
.handsontable .table > thead > tr > th {
  line-height: 21px;
  padding: 0 4px;
}

.col-lg-1.handsontable, .col-lg-10.handsontable, .col-lg-11.handsontable, .col-lg-12.handsontable,
.col-lg-2.handsontable, .col-lg-3.handsontable, .col-lg-4.handsontable, .col-lg-5.handsontable, .col-lg-6.handsontable, .col-lg-7.handsontable, .col-lg-8.handsontable, .col-lg-9.handsontable,
.col-md-1.handsontable, .col-md-10.handsontable, .col-md-11.handsontable, .col-md-12.handsontable,
.col-md-2.handsontable, .col-md-3.handsontable, .col-md-4.handsontable, .col-md-5.handsontable, .col-md-6.handsontable, .col-md-7.handsontable, .col-md-8.handsontable, .col-md-9.handsontable
.col-sm-1.handsontable, .col-sm-10.handsontable, .col-sm-11.handsontable, .col-sm-12.handsontable,
.col-sm-2.handsontable, .col-sm-3.handsontable, .col-sm-4.handsontable, .col-sm-5.handsontable, .col-sm-6.handsontable, .col-sm-7.handsontable, .col-sm-8.handsontable, .col-sm-9.handsontable
.col-xs-1.handsontable, .col-xs-10.handsontable, .col-xs-11.handsontable, .col-xs-12.handsontable,
.col-xs-2.handsontable, .col-xs-3.handsontable, .col-xs-4.handsontable, .col-xs-5.handsontable, .col-xs-6.handsontable, .col-xs-7.handsontable, .col-xs-8.handsontable, .col-xs-9.handsontable {
  padding-left: 0;
  padding-right: 0;
}

.handsontable .table-striped > tbody > tr:nth-of-type(even) {
  background-color: #FFF;
}
.handsontable {
  position: relative;
}

.handsontable .hide{
  display: none;
}

.handsontable .relative {
  position: relative;
}

.handsontable.htAutoSize {
  visibility: hidden;
  left: -99000px;
  position: absolute;
  top: -99000px;
}

.handsontable .wtHider {
  width: 0;
}

.handsontable .wtSpreader {
  position: relative;
  width: 0; /*must be 0, otherwise blank space appears in scroll demo after scrolling max to the right */
  height: auto;
}

.handsontable table,
.handsontable tbody,
.handsontable thead,
.handsontable td,
.handsontable th,
.handsontable input,
.handsontable textarea,
.handsontable div {
  box-sizing: content-box;
  -webkit-box-sizing: content-box;
  -moz-box-sizing: content-box;
}

.handsontable input,
.handsontable textarea {
  min-height: initial;
}

.handsontable table.htCore {
  border-collapse: separate;
  /* it must be separate, otherwise there are offset miscalculations in WebKit: http://stackoverflow.com/questions/2655987/border-collapse-differences-in-ff-and-webkit */
  /* this actually only changes appearance of user selection - does not make text unselectable */
  /* -webkit-user-select: none;
  -khtml-user-select: none;
  -moz-user-select: none;
  -o-user-select: none;
  -ms-user-select: none;
  user-select: none; */ /* no browser supports unprefixed version */
  border-spacing: 0;
  margin: 0;
  border-width: 0;
  table-layout: fixed;
  width: 0;
  outline-width: 0;
  cursor: default;
  /* reset bootstrap table style. for more info see: https://github.com/handsontable/handsontable/issues/224 */
  max-width: none;
  max-height: none;
}

.handsontable col {
  width: 50px;
}

.handsontable col.rowHeader {
  width: 50px;
}

.handsontable th,
.handsontable td {
  border-top-width: 0;
  border-left-width: 0;
  border-right: 1px solid #CCC;
  border-bottom: 1px solid #CCC;
  height: 22px;
  empty-cells: show;
  line-height: 21px;
  padding: 0 4px 0 4px;
  /* top, bottom padding different than 0 is handled poorly by FF with HTML5 doctype */
  background-color: #FFF;
  vertical-align: top;
  overflow: hidden;
  outline-width: 0;
  white-space: pre-line;
  /* preserve new line character in cell */
  background-clip: padding-box;
}

.handsontable td.htInvalid {
  background-color: #ff4c42 !important; /*gives priority over td.area selection background*/
}

.handsontable td.htNoWrap {
  white-space: nowrap;
}

.handsontable th:last-child {
  /*Foundation framework fix*/
  border-right: 1px solid #CCC;
  border-bottom: 1px solid #CCC;
}

.handsontable tr:first-child th.htNoFrame,
.handsontable th:first-child.htNoFrame,
.handsontable th.htNoFrame {
  border-left-width: 0;
  background-color: white;
  border-color: #FFF;
}

.handsontable th:first-child,
.handsontable th:nth-child(2),
.handsontable td:first-of-type,
.handsontable .htNoFrame + th,
.handsontable .htNoFrame + td {
  border-left: 1px solid #CCC;
}

.handsontable.htRowHeaders thead tr th:nth-child(2) {
  border-left: 1px solid #CCC;
}

.handsontable tr:first-child th,
.handsontable tr:first-child td {
  border-top: 1px solid #CCC;
}

.ht_master:not(.innerBorderLeft):not(.emptyColumns) ~ .handsontable tbody tr th,
.ht_master:not(.innerBorderLeft):not(.emptyColumns) ~ .handsontable:not(.ht_clone_top) thead tr th:first-child {
  border-right-width: 0;
}

.ht_master:not(.innerBorderTop) thead tr:last-child th,
.ht_master:not(.innerBorderTop) ~ .handsontable thead tr:last-child th,
.ht_master:not(.innerBorderTop) thead tr.lastChild th,
.ht_master:not(.innerBorderTop) ~ .handsontable thead tr.lastChild th {
  border-bottom-width: 0;
}

.handsontable th {
  background-color: #f0f0f0;
  color: #222;
  text-align: center;
  font-weight: normal;
  white-space: nowrap;
}

.handsontable thead th {
  padding: 0;
}

.handsontable th.active {
  background-color: #CCC;
}
.handsontable thead th .relative {
  padding: 2px 4px;
}

#hot-display-license-info {
  font-size: 10px;
  color: #323232 ;
  padding: 5px 0 3px 0;
  font-family: Helvetica, Arial, sans-serif;
  text-align: left;
}

/* plugins */

/* row + column resizer*/
.handsontable .manualColumnResizer {
  position: fixed;
  top: 0;
  cursor: col-resize;
  z-index: 110;
  width: 5px;
  height: 25px;
}

.handsontable .manualRowResizer {
  position: fixed;
  left: 0;
  cursor: row-resize;
  z-index: 110;
  height: 5px;
  width: 50px;
}

.handsontable .manualColumnResizer:hover,
.handsontable .manualColumnResizer.active,
.handsontable .manualRowResizer:hover,
.handsontable .manualRowResizer.active {
  background-color: #34a9db;
}

.handsontable .manualColumnResizerGuide {
  position: fixed;
  right: 0;
  top: 0;
  background-color: #34a9db;
  display: none;
  width: 0;
  border-right: 1px dashed #777;
  margin-left: 5px;
}

.handsontable .manualRowResizerGuide {
  position: fixed;
  left: 0;
  bottom: 0;
  background-color: #34a9db;
  display: none;
  height: 0;
  border-bottom: 1px dashed #777;
  margin-top: 5px;
}

.handsontable .manualColumnResizerGuide.active,
.handsontable .manualRowResizerGuide.active {
  display: block;
  z-index: 199;
}

.handsontable .columnSorting {
  position: relative;
}

.handsontable .columnSorting:hover {
  text-decoration: underline;
  cursor: pointer;
}

.handsontable .columnSorting.ascending::after {
  content: '\25B2';
  color: #5f5f5f;
  position: absolute;
  right: -15px;
}

.handsontable .columnSorting.descending::after {
  content: '\25BC';
  color: #5f5f5f;
  position: absolute;
  right: -15px;
}

/* Selection */
.handsontable .wtBorder {
  position: absolute;
  font-size: 0;
}
.handsontable .wtBorder.hidden{
  display:none !important;
}

.handsontable td.area,
.handsontable td.area-1,
.handsontable td.area-2,
.handsontable td.area-3,
.handsontable td.area-4,
.handsontable td.area-5,
.handsontable td.area-6,
.handsontable td.area-7 {
  position: relative;
}

.handsontable td.area:before,
.handsontable td.area-1:before,
.handsontable td.area-2:before,
.handsontable td.area-3:before,
.handsontable td.area-4:before,
.handsontable td.area-5:before,
.handsontable td.area-6:before,
.handsontable td.area-7:before {
  content: '';
  position: absolute;
  top: 0;
  left: 0;
  right: 0;
  bottom: 0;
  bottom: -100%\9; /* Fix for IE9 to spread the ":before" pseudo element to 100% height of the parent element */
  background: #005eff;
}

/* Fix for IE10 and IE11 to spread the ":before" pseudo element to 100% height of the parent element */
@media screen and (-ms-high-contrast: active), (-ms-high-contrast: none) {
  .handsontable td.area:before,
  .handsontable td.area-1:before,
  .handsontable td.area-2:before,
  .handsontable td.area-3:before,
  .handsontable td.area-4:before,
  .handsontable td.area-5:before,
  .handsontable td.area-6:before,
  .handsontable td.area-7:before {
    bottom: -100%;
  }
}

.handsontable td.area:before {
  opacity: 0.1;
}
.handsontable td.area-1:before {
  opacity: 0.2;
}
.handsontable td.area-2:before {
  opacity: 0.27;
}
.handsontable td.area-3:before {
  opacity: 0.35;
}
.handsontable td.area-4:before {
  opacity: 0.41;
}
.handsontable td.area-5:before {
  opacity: 0.47;
}
.handsontable td.area-6:before {
  opacity: 0.54;
}
.handsontable td.area-7:before {
  opacity: 0.58;
}

.handsontable tbody th.ht__highlight,
.handsontable thead th.ht__highlight {
  background-color: #dcdcdc;
}

.handsontable tbody th.ht__active_highlight,
.handsontable thead th.ht__active_highlight {
  background-color: #8eb0e7;
  color: #000;
}

/* fill handle */

.handsontable .wtBorder.corner {
  font-size: 0;
  cursor: crosshair;
}

.handsontable .htBorder.htFillBorder {
  background: red;
  width: 1px;
  height: 1px;
}

.handsontableInput {
  border: none;
  outline-width: 0;
  margin: 0;
  padding: 1px 5px 0 5px;
  font-family: inherit;
  line-height: 21px;
  font-size: inherit;
  box-shadow: 0 0 0 2px #5292F7 inset;
  resize: none;
  /*below are needed to overwrite stuff added by jQuery UI Bootstrap theme*/
  display: block;
  color: #000;
  border-radius: 0;
  background-color: #FFF;
  /*overwrite styles potentionally made by a framework*/
}

.handsontableInputHolder {
  position: absolute;
  top: 0;
  left: 0;
  z-index: 104;
}

.htSelectEditor {
  -webkit-appearance: menulist-button !important;
  position: absolute;
  width: auto;
}

/*
TextRenderer readOnly cell
*/

.handsontable .htDimmed {
  color: #777;
}

.handsontable .htSubmenu {
  position: relative;
}

.handsontable .htSubmenu :after{
  content: '\25B6';
  color: #777;
  position: absolute;
  right: 5px;
  font-size: 9px;
}


/*
TextRenderer horizontal alignment
*/
.handsontable .htLeft{
  text-align: left;
}
.handsontable .htCenter{
  text-align: center;
}
.handsontable .htRight{
  text-align: right;
}
.handsontable .htJustify{
  text-align: justify;
}
/*
TextRenderer vertical alignment
*/
.handsontable .htTop{
  vertical-align: top;
}
.handsontable .htMiddle{
  vertical-align: middle;
}
.handsontable .htBottom{
  vertical-align: bottom;
}

/*
TextRenderer placeholder value
*/

.handsontable .htPlaceholder {
  color: #999;
}

/*
AutocompleteRenderer down arrow
*/

.handsontable .htAutocompleteArrow {
  float: right;
  font-size: 10px;
  color: #EEE;
  cursor: default;
  width: 16px;
  text-align: center;
}

.handsontable td .htAutocompleteArrow:hover {
  color: #777;
}

.handsontable td.area .htAutocompleteArrow {
  color: #d3d3d3;
}

/*
CheckboxRenderer
*/
.handsontable .htCheckboxRendererInput {
  display: inline-block;
  vertical-align: middle;
}
.handsontable .htCheckboxRendererInput.noValue {
  opacity: 0.5;
}
.handsontable .htCheckboxRendererLabel {
  cursor: pointer;
  display: inline-block;
  width: 100%;
}

/**
 * Handsontable in Handsontable
 */

.handsontable .handsontable.ht_clone_top .wtHider {
  padding: 0 0 5px 0;
}

/**
* Autocomplete Editor
*/
.handsontable .autocompleteEditor.handsontable {
  padding-right: 17px;
}
.handsontable .autocompleteEditor.handsontable.htMacScroll {
  padding-right: 15px;
}


/**
 * Handsontable listbox theme
 */

.handsontable.listbox {
  margin: 0;
}

.handsontable.listbox .ht_master table {
  border: 1px solid #ccc;
  border-collapse: separate;
  background: white;
}

.handsontable.listbox th,
.handsontable.listbox tr:first-child th,
.handsontable.listbox tr:last-child th,
.handsontable.listbox tr:first-child td,
.handsontable.listbox td {
  border-color: transparent;
}

.handsontable.listbox th,
.handsontable.listbox td {
  white-space: nowrap;
  text-overflow: ellipsis;
}

.handsontable.listbox td.htDimmed {
  cursor: default;
  color: inherit;
  font-style: inherit;
}

.handsontable.listbox .wtBorder {
  visibility: hidden;
}

.handsontable.listbox tr td.current,
.handsontable.listbox tr:hover td {
  background: #eee;
}

.ht_clone_top {
  z-index: 101;
}

.ht_clone_left {
  z-index: 102;
}

.ht_clone_top_left_corner,
.ht_clone_bottom_left_corner {
  z-index: 103;
}

.ht_clone_debug {
  z-index: 103;
}

.handsontable td.htSearchResult {
  background: #fcedd9;
  color: #583707;
}

/*
Cell borders
*/
.htBordered{
  /*box-sizing: border-box !important;*/
  border-width: 1px;
}
.htBordered.htTopBorderSolid {
  border-top-style: solid;
  border-top-color: #000;
}
.htBordered.htRightBorderSolid {
  border-right-style: solid;
  border-right-color: #000;
}
.htBordered.htBottomBorderSolid {
  border-bottom-style: solid;
  border-bottom-color: #000;
}
.htBordered.htLeftBorderSolid {
  border-left-style: solid;
  border-left-color: #000;
}

.handsontable tbody tr th:nth-last-child(2) {
  border-right: 1px solid #CCC;
}

.handsontable thead tr:nth-last-child(2) th.htGroupIndicatorContainer {
  border-bottom: 1px solid #CCC;
  padding-bottom: 5px;
}


.ht_clone_top_left_corner thead tr th:nth-last-child(2) {
  border-right: 1px solid #CCC;
}

.htCollapseButton {
  width: 10px;
  height: 10px;
  line-height: 10px;
  text-align: center;
  border-radius: 5px;
  border: 1px solid #f3f3f3;
  -webkit-box-shadow: 1px 1px 3px rgba(0, 0, 0, 0.4);
  box-shadow: 1px 1px 3px rgba(0, 0, 0, 0.4);
  cursor: pointer;
  margin-bottom: 3px;
  position: relative;
}

.htCollapseButton:after {
  content: "";
  height: 300%;
  width: 1px;
  display: block;
  background: #ccc;
  margin-left: 4px;
  position: absolute;
  /*top: -300%;*/
  bottom: 10px;
}


thead .htCollapseButton {
  right: 5px;
  position: absolute;
  top: 5px;
  background: #fff;
}

thead .htCollapseButton:after {
  height: 1px;
  width: 700%;
  right: 10px;
  top: 4px;
}

.handsontable tr th .htExpandButton {
  position: absolute;
  width: 10px;
  height: 10px;
  line-height: 10px;
  text-align: center;
  border-radius: 5px;
  border: 1px solid #f3f3f3;
  -webkit-box-shadow: 1px 1px 3px rgba(0, 0, 0, 0.4);
  box-shadow: 1px 1px 3px rgba(0, 0, 0, 0.4);
  cursor: pointer;
  top: 0;
  display: none;
}

.handsontable thead tr th .htExpandButton {
  /*left: 5px;*/
  top: 5px;
}

.handsontable tr th .htExpandButton.clickable {
  display: block;
}

.collapsibleIndicator {
  position: absolute;
  top: 50%;
  transform: translate(0% ,-50%);
  right: 5px;
  border: 1px solid #A6A6A6;
  line-height: 10px;
  color: #222;
  border-radius: 10px;
  font-size: 10px;
  width: 10px;
  height: 10px;
  cursor: pointer;
  -webkit-box-shadow: 0 0 0 6px rgba(238,238,238,1);
  -moz-box-shadow: 0 0 0 6px rgba(238,238,238,1);
  box-shadow: 0 0 0 6px rgba(238,238,238,1);
  background: #eee;
}

.handsontable col.hidden {
  width: 0 !important;
}

.handsontable table tr th.lightRightBorder {
  border-right: 1px solid #E6E6E6;
}

.handsontable tr.hidden,
.handsontable tr.hidden td,
.handsontable tr.hidden th {
  display: none;
}

.ht_master,
.ht_clone_left,
.ht_clone_top,
.ht_clone_bottom {
  overflow: hidden;
}

.ht_master .wtHolder {
  overflow: auto;
}

.handsontable .ht_master thead,
.handsontable .ht_master tr th,
.handsontable .ht_clone_left thead {
  visibility: hidden;
}

.ht_clone_top .wtHolder,
.ht_clone_left .wtHolder,
.ht_clone_bottom .wtHolder {
  overflow: hidden;
}
/*

 Handsontable Mobile Text Editor stylesheet

 */

.handsontable.mobile,
.handsontable.mobile .wtHolder {
  -webkit-touch-callout:none;
  -webkit-user-select:none;
  -khtml-user-select:none;
  -moz-user-select:none;
  -ms-user-select:none;
  user-select:none;
  -webkit-tap-highlight-color:rgba(0,0,0,0);
  -webkit-overflow-scrolling: touch;
}

.htMobileEditorContainer {
  display: none;
  position: absolute;
  top: 0;
  width: 70%;
  height: 54pt;
  background: #f8f8f8;
  border-radius: 20px;
  border: 1px solid #ebebeb;
  z-index: 999;
  box-sizing: border-box;
  -webkit-box-sizing: border-box;
  -webkit-text-size-adjust: none;
}

.topLeftSelectionHandle:not(.ht_master .topLeftSelectionHandle),
.topLeftSelectionHandle-HitArea:not(.ht_master .topLeftSelectionHandle-HitArea) {
  z-index: 9999;
}

/* Initial left/top coordinates - overwritten when actual position is set */
.topLeftSelectionHandle,
.topLeftSelectionHandle-HitArea,
.bottomRightSelectionHandle,
.bottomRightSelectionHandle-HitArea {
  left: -10000px;
  top: -10000px;
}

.htMobileEditorContainer.active {
  display: block;
}

.htMobileEditorContainer .inputs {
  position: absolute;
  right: 210pt;
  bottom: 10pt;
  top: 10pt;
  left: 14px;
  height: 34pt;
}

.htMobileEditorContainer .inputs textarea {
  font-size: 13pt;
  border: 1px solid #a1a1a1;
  -webkit-appearance: none;
  -webkit-box-shadow: none;
  -moz-box-shadow: none;
  box-shadow: none;
  position: absolute;
  left: 14px;
  right: 14px;
  top: 0;
  bottom: 0;
  padding: 7pt;
}

.htMobileEditorContainer .cellPointer {
  position: absolute;
  top: -13pt;
  height: 0;
  width: 0;
  left: 30px;

  border-left: 13pt solid transparent;
  border-right: 13pt solid transparent;
  border-bottom: 13pt solid #ebebeb;
}

.htMobileEditorContainer .cellPointer.hidden {
  display: none;
}

.htMobileEditorContainer .cellPointer:before {
  content: '';
  display: block;
  position: absolute;
  top: 2px;
  height: 0;
  width: 0;
  left: -13pt;

  border-left: 13pt solid transparent;
  border-right: 13pt solid transparent;
  border-bottom: 13pt solid #f8f8f8;
}

.htMobileEditorContainer .moveHandle {
  position: absolute;
  top: 10pt;
  left: 5px;
  width: 30px;
  bottom: 0px;
  cursor: move;
  z-index: 9999;
}

.htMobileEditorContainer .moveHandle:after {
  content: "..\A..\A..\A..";
  white-space: pre;
  line-height: 10px;
  font-size: 20pt;
  display: inline-block;
  margin-top: -8px;
  color: #ebebeb;
}

.htMobileEditorContainer .positionControls {
  width: 205pt;
  position: absolute;
  right: 5pt;
  top: 0;
  bottom: 0;
}

.htMobileEditorContainer .positionControls > div {
  width: 50pt;
  height: 100%;
  float: left;
}

.htMobileEditorContainer .positionControls > div:after {
  content: " ";
  display: block;
  width: 15pt;
  height: 15pt;
  text-align: center;
  line-height: 50pt;
}

.htMobileEditorContainer .leftButton:after,
.htMobileEditorContainer .rightButton:after,
.htMobileEditorContainer .upButton:after,
.htMobileEditorContainer .downButton:after {
  transform-origin: 5pt 5pt;
  -webkit-transform-origin: 5pt 5pt;
  margin: 21pt 0 0 21pt;
}

.htMobileEditorContainer .leftButton:after {
  border-top: 2px solid #288ffe;
  border-left: 2px solid #288ffe;
  -webkit-transform: rotate(-45deg);
  /*margin-top: 17pt;*/
  /*margin-left: 20pt;*/
}
.htMobileEditorContainer .leftButton:active:after {
  border-color: #cfcfcf;
}

.htMobileEditorContainer .rightButton:after {
  border-top: 2px solid #288ffe;
  border-left: 2px solid #288ffe;
  -webkit-transform: rotate(135deg);
  /*margin-top: 17pt;*/
  /*margin-left: 10pt;*/
}
.htMobileEditorContainer .rightButton:active:after {
  border-color: #cfcfcf;
}

.htMobileEditorContainer .upButton:after {
  /*border-top: 2px solid #cfcfcf;*/
  border-top: 2px solid #288ffe;
  border-left: 2px solid #288ffe;
  -webkit-transform: rotate(45deg);
  /*margin-top: 22pt;*/
  /*margin-left: 15pt;*/
}
.htMobileEditorContainer .upButton:active:after {
  border-color: #cfcfcf;
}

.htMobileEditorContainer .downButton:after {
  border-top: 2px solid #288ffe;
  border-left: 2px solid #288ffe;
  -webkit-transform: rotate(225deg);
  /*margin-top: 15pt;*/
  /*margin-left: 15pt;*/
}
.htMobileEditorContainer .downButton:active:after {
  border-color: #cfcfcf;
}

.handsontable.hide-tween {
  -webkit-animation: opacity-hide 0.3s;
  animation: opacity-hide 0.3s;
  animation-fill-mode: forwards;
  -webkit-animation-fill-mode: forwards;
}

.handsontable.show-tween {
  -webkit-animation: opacity-show 0.3s;
  animation: opacity-show 0.3s;
  animation-fill-mode: forwards;
  -webkit-animation-fill-mode: forwards;
}
.htCommentCell {
    position: relative;
}

.htCommentCell:after {
    content: '';
    position: absolute;
    top: 0;
    right: 0;
    border-left: 6px solid transparent;
    border-top: 6px solid black;
}

.htComments {
    display: none;
    z-index: 1059;
    position: absolute;
}

.htCommentTextArea {
    box-shadow: rgba(0, 0, 0, 0.117647) 0 1px 3px, rgba(0, 0, 0, 0.239216) 0 1px 2px;
    -webkit-box-sizing: border-box;
    -moz-box-sizing: border-box;
    box-sizing: border-box;
    border: none;
    border-left: 3px solid #ccc;
    background-color: #fff;
    width: 215px;
    height: 90px;
    font-size: 12px;
    padding: 5px;
    outline: 0px !important;
    -webkit-appearance: none;
}

.htCommentTextArea:focus {
    box-shadow: rgba(0, 0, 0, 0.117647) 0 1px 3px, rgba(0, 0, 0, 0.239216) 0 1px 2px, inset 0 0 0 1px #5292f7;
    border-left: 3px solid #5292f7;
}
/*!
 * Handsontable ContextMenu
 */

.htContextMenu:not(.htGhostTable) {
  display: none;
  position: absolute;
  z-index: 1060; /* needs to be higher than 1050 - z-index for Twitter Bootstrap modal (#1569) */
}

.htContextMenu .ht_clone_top,
.htContextMenu .ht_clone_left,
.htContextMenu .ht_clone_corner,
.htContextMenu .ht_clone_debug {
  display: none;
}

.htContextMenu table.htCore {
  border: 1px solid #ccc;
  border-bottom-width: 2px;
  border-right-width: 2px;
}

.htContextMenu .wtBorder {
  visibility: hidden;
}

.htContextMenu table tbody tr td {
  background: white;
  border-width: 0;
  padding: 4px 6px 0 6px;
  cursor: pointer;
  overflow: hidden;
  white-space: nowrap;
  text-overflow: ellipsis;
}

.htContextMenu table tbody tr td:first-child {
  border: 0;
}

.htContextMenu table tbody tr td.htDimmed {
  font-style: normal;
  color: #323232;
}

.htContextMenu table tbody tr td.current,
.htContextMenu table tbody tr td.zeroclipboard-is-hover {
  background: #f3f3f3;
}

.htContextMenu table tbody tr td.htSeparator {
  border-top: 1px solid #e6e6e6;
  height: 0;
  padding: 0;
  cursor: default;
}

.htContextMenu table tbody tr td.htDisabled {
  color: #999;
  cursor: default;
}

.htContextMenu table tbody tr td.htDisabled:hover {
  background: #fff;
  color: #999;
  cursor: default;
}

.htContextMenu table tbody tr.htHidden {
  display: none;
}

.htContextMenu table tbody tr td .htItemWrapper {
  margin-left: 10px;
  margin-right: 6px;
}

.htContextMenu table tbody tr td div span.selected {
  margin-top: -2px;
  position: absolute;
  left: 4px;
}

.htContextMenu .ht_master .wtHolder {
  overflow: hidden;
}
textarea#HandsontableCopyPaste {
  position: fixed !important;
  top: 0 !important;
  right: 100% !important;
  overflow: hidden;
  opacity: 0;
  outline: 0 none !important;
}
.htRowHeaders .ht_master.innerBorderLeft ~ .ht_clone_top_left_corner th:nth-child(2),
.htRowHeaders .ht_master.innerBorderLeft ~ .ht_clone_left td:first-of-type {
  border-left: 0 none;
}
.handsontable .wtHider {
  position: relative;
}
.handsontable.ht__manualColumnMove.after-selection--columns thead th.ht__highlight {
  cursor: move;
  cursor: -moz-grab;
  cursor: -webkit-grab;
  cursor: grab;
}
.handsontable.ht__manualColumnMove.on-moving--columns,
.handsontable.ht__manualColumnMove.on-moving--columns thead th.ht__highlight {
  cursor: move;
  cursor: -moz-grabbing;
  cursor: -webkit-grabbing;
  cursor: grabbing;
}
.handsontable.ht__manualColumnMove.on-moving--columns .manualColumnResizer {
  display: none;
}
.handsontable .ht__manualColumnMove--guideline,
.handsontable .ht__manualColumnMove--backlight {
  position: absolute;
  height: 100%;
  display: none;
}
.handsontable .ht__manualColumnMove--guideline {
  background: #757575;
  width: 2px;
  top: 0;
  margin-left: -1px;
  z-index: 105;
}
.handsontable .ht__manualColumnMove--backlight {
  background: #343434;
  background: rgba(52, 52, 52, 0.25);
  display: none;
  z-index: 105;
  pointer-events: none;
}
.handsontable.on-moving--columns.show-ui .ht__manualColumnMove--guideline,
.handsontable.on-moving--columns .ht__manualColumnMove--backlight {
  display: block;
}
.handsontable .wtHider {
  position: relative;
}
.handsontable.ht__manualRowMove.after-selection--rows tbody th.ht__highlight {
  cursor: move;
  cursor: -moz-grab;
  cursor: -webkit-grab;
  cursor: grab;
}
.handsontable.ht__manualRowMove.on-moving--rows,
.handsontable.ht__manualRowMove.on-moving--rows tbody th.ht__highlight {
  cursor: move;
  cursor: -moz-grabbing;
  cursor: -webkit-grabbing;
  cursor: grabbing;
}
.handsontable.ht__manualRowMove.on-moving--rows .manualRowResizer {
  display: none;
}
.handsontable .ht__manualRowMove--guideline,
.handsontable .ht__manualRowMove--backlight {
  position: absolute;
  width: 100%;
  display: none;
}
.handsontable .ht__manualRowMove--guideline {
  background: #757575;
  height: 2px;
  left: 0;
  margin-top: -1px;
  z-index: 105;
}
.handsontable .ht__manualRowMove--backlight {
  background: #343434;
  background: rgba(52, 52, 52, 0.25);
  display: none;
  z-index: 105;
  pointer-events: none;
}
.handsontable.on-moving--rows.show-ui .ht__manualRowMove--guideline,
.handsontable.on-moving--rows .ht__manualRowMove--backlight {
  display: block;
}
.handsontable tbody td[rowspan][class*="area"][class*="highlight"]:not([class*="fullySelectedMergedCell"]):before {
    opacity: 0;
}

.handsontable tbody td[rowspan][class*="area"][class*="highlight"][class*="fullySelectedMergedCell-multiple"]:before {
    opacity: 0.1;
}

.handsontable tbody td[rowspan][class*="area"][class*="highlight"][class*="fullySelectedMergedCell-0"]:before {
    opacity: 0.1;
}

.handsontable tbody td[rowspan][class*="area"][class*="highlight"][class*="fullySelectedMergedCell-1"]:before {
    opacity: 0.2;
}

.handsontable tbody td[rowspan][class*="area"][class*="highlight"][class*="fullySelectedMergedCell-2"]:before {
    opacity: 0.27;
}

.handsontable tbody td[rowspan][class*="area"][class*="highlight"][class*="fullySelectedMergedCell-3"]:before {
    opacity: 0.35;
}

.handsontable tbody td[rowspan][class*="area"][class*="highlight"][class*="fullySelectedMergedCell-4"]:before {
    opacity: 0.41;
}

.handsontable tbody td[rowspan][class*="area"][class*="highlight"][class*="fullySelectedMergedCell-5"]:before {
    opacity: 0.47;
}

.handsontable tbody td[rowspan][class*="area"][class*="highlight"][class*="fullySelectedMergedCell-6"]:before {
    opacity: 0.54;
}

.handsontable tbody td[rowspan][class*="area"][class*="highlight"][class*="fullySelectedMergedCell-7"]:before {
    opacity: 0.58;
}
/*!
 * Handsontable DropdownMenu
 */
.handsontable .changeType {
  background: #eee;
  border-radius: 2px;
  border: 1px solid #bbb;
  color: #bbb;
  font-size: 9px;
  line-height: 9px;
  padding: 2px;
  margin: 3px 1px 0 5px;
  float: right;
}
.handsontable .changeType:before {
  content: '\25BC   ';
}

.handsontable .changeType:hover {
  border: 1px solid #777;
  color: #777;
  cursor: pointer;
}

.htDropdownMenu:not(.htGhostTable) {
  display: none;
  position: absolute;
  z-index: 1060; /* needs to be higher than 1050 - z-index for Twitter Bootstrap modal (#1569) */
}

.htDropdownMenu .ht_clone_top,
.htDropdownMenu .ht_clone_left,
.htDropdownMenu .ht_clone_corner,
.htDropdownMenu .ht_clone_debug {
  display: none;
}

.htDropdownMenu table.htCore {
  border: 1px solid #bbb;
  border-bottom-width: 2px;
  border-right-width: 2px;
}

.htDropdownMenu .wtBorder {
  visibility: hidden;
}

.htDropdownMenu table tbody tr td {
  background: white;
  border-width: 0;
  padding: 4px 6px 0 6px;
  cursor: pointer;
  overflow: hidden;
  white-space: nowrap;
  text-overflow: ellipsis;
}

.htDropdownMenu table tbody tr td:first-child {
  border: 0;
}

.htDropdownMenu table tbody tr td.htDimmed {
  font-style: normal;
  color: #323232;
}

.htDropdownMenu table tbody tr td.current,
.htDropdownMenu table tbody tr td.zeroclipboard-is-hover {
  background: #e9e9e9;
}

.htDropdownMenu table tbody tr td.htSeparator {
  border-top: 1px solid #e6e6e6;
  height: 0;
  padding: 0;
  cursor: default;
}

.htDropdownMenu table tbody tr td.htDisabled {
  color: #999;
}

.htDropdownMenu table tbody tr td.htDisabled:hover {
  background: #fff;
  color: #999;
  cursor: default;
}

.htDropdownMenu:not(.htGhostTable) table tbody tr.htHidden {
  display: none;
}

.htDropdownMenu table tbody tr td .htItemWrapper {
  margin-left: 10px;
  margin-right: 10px;
}

.htDropdownMenu table tbody tr td div span.selected {
  margin-top: -2px;
  position: absolute;
  left: 4px;
}

.htDropdownMenu .ht_master .wtHolder {
  overflow: hidden;
}
/*!
 * Handsontable Filters
 */

/* Conditions menu */
.htFiltersConditionsMenu:not(.htGhostTable) {
  display: none;
  position: absolute;
  z-index: 1070;
}

/*
  AutoColumnSize will NOT count size of filter's value box and filter's selects. These elements should always fit
  to another elements elbowing the table. Value box could scale, but we have two problems which were fixed by workaround:
  - borders declared for the `table.htCore` are also counted by `offsetWidth` (however it could be fixed by not displaying them for GhostTable)
  - MultipleSelectUI basing on Handsontable is built only once, so it's `wtHolder` width is counted only once.
*/
.htGhostTable .htUIMultipleSelectHot, .htGhostTable .htUISelect {
  display: none;
}

.htFiltersConditionsMenu .ht_clone_top,
.htFiltersConditionsMenu .ht_clone_left,
.htFiltersConditionsMenu .ht_clone_corner,
.htFiltersConditionsMenu .ht_clone_debug {
  display: none;
}

.htFiltersConditionsMenu table.htCore {
  border: 1px solid #bbb;
  border-bottom-width: 2px;
  border-right-width: 2px;
}

.htFiltersConditionsMenu .wtBorder {
  visibility: hidden;
}

.htFiltersConditionsMenu table tbody tr td {
  background: white;
  border-width: 0;
  padding: 4px 6px 0 6px;
  cursor: pointer;
  overflow: hidden;
  white-space: nowrap;
  text-overflow: ellipsis;
}

.htFiltersConditionsMenu table tbody tr td:first-child {
  border: 0;
}

.htFiltersConditionsMenu table tbody tr td.htDimmed {
  font-style: normal;
  color: #323232;
}

.htFiltersConditionsMenu table tbody tr td.current,
.htFiltersConditionsMenu table tbody tr td.zeroclipboard-is-hover {
  background: #e9e9e9;
}

.htFiltersConditionsMenu table tbody tr td.htSeparator {
  border-top: 1px solid #e6e6e6;
  height: 0;
  padding: 0;
}

.htFiltersConditionsMenu table tbody tr td.htDisabled {
  color: #999;
}

.htFiltersConditionsMenu table tbody tr td.htDisabled:hover {
  background: #fff;
  color: #999;
  cursor: default;
}

.htFiltersConditionsMenu table tbody tr td .htItemWrapper {
  margin-left: 10px;
  margin-right: 10px;
}

.htFiltersConditionsMenu table tbody tr td div span.selected {
  margin-top: -2px;
  position: absolute;
  left: 4px;
}

.htFiltersConditionsMenu .ht_master .wtHolder {
  overflow: hidden;
}

.handsontable .htMenuFiltering {
  border-bottom: 1px dotted #ccc;
  height: 135px;
  overflow: hidden;
}

.handsontable .ht_master table td.htCustomMenuRenderer {
  background-color: #fff;
  cursor: auto;
}

/* Menu label */
.handsontable .htFiltersMenuLabel {
  font-size: 12px;
}

/* Component action bar */
.handsontable .htFiltersMenuActionBar {
  text-align: center;
  padding-top: 10px;
  padding-bottom: 3px;
}

/* Component filter by conditional */
.handsontable .htFiltersMenuCondition.border {
  border-bottom: 1px dotted #ccc !important;
}
.handsontable .htFiltersMenuCondition .htUIInput {
  padding: 0 0 5px 0;
}

/* Component filter by value */
.handsontable .htFiltersMenuValue {
  border-bottom: 1px dotted #ccc !important;
}
.handsontable .htFiltersMenuValue .htUIMultipleSelectSearch {
  padding: 0;
}
.handsontable .htFiltersMenuCondition .htUIInput input,
.handsontable .htFiltersMenuValue .htUIMultipleSelectSearch input {
  padding: 4px;
  box-sizing: border-box;
  width: 100%;
}

.htUIMultipleSelect .ht_master .wtHolder {
  overflow-y: scroll;
}

.handsontable .htFiltersActive .changeType {
  border: 1px solid #509272;
  color: #18804e;
  background-color: #d2e0d9;
}

.handsontable .htUISelectAll {
  margin-right: 10px;
}

.handsontable .htUIClearAll, .handsontable .htUISelectAll {
  display: inline-block;
}

.handsontable .htUIClearAll a, .handsontable .htUISelectAll a {
  color: #3283D8;
  font-size: 12px;
}

.handsontable .htUISelectionControls {
  text-align: right;
}

.handsontable .htCheckboxRendererInput {
  margin: 0 5px 0 0;
  vertical-align: middle;
  height: 1em;
}

/* UI elements */
/* Input */
.handsontable .htUIInput {
  padding: 3px 0 7px 0;
  position: relative;
  text-align: center;
}
.handsontable .htUIInput input {
  border-radius: 2px;
  border: 1px solid #d2d1d1;
}
.handsontable .htUIInput input:focus {
  outline: 0;
}
.handsontable .htUIInputIcon {
  position: absolute;
}

/* Button */
.handsontable .htUIInput.htUIButton {
  cursor: pointer;
  display: inline-block;
}
.handsontable .htUIInput.htUIButton input {
  background-color: #eee;
  color: #000;
  cursor: pointer;
  font-family: arial, sans-serif;
  font-size: 11px;
  font-weight: bold;
  height: 19px;
  min-width: 64px;
}
.handsontable .htUIInput.htUIButton input:hover {
  border-color: #b9b9b9;
}

.handsontable .htUIInput.htUIButtonOK {
  margin-right: 10px;
}

.handsontable .htUIInput.htUIButtonOK input {
  background-color: #0f9d58;
  border-color: #18804e;
  color: #fff;
}
.handsontable .htUIInput.htUIButtonOK input:hover {
  border-color: #1a6f46;
}

/* Select */
.handsontable .htUISelect {
  cursor: pointer;
  margin-bottom: 7px;
  position: relative;
}
.handsontable .htUISelectCaption {
  background-color: #e8e8e8;
  border-radius: 2px;
  border: 1px solid #d2d1d1;
  font-family: arial, sans-serif;
  font-size: 11px;
  font-weight: bold;
  padding: 3px 20px 3px 10px;
  text-overflow: ellipsis;
  white-space: nowrap;
  overflow: hidden;
}
.handsontable .htUISelectCaption:hover {
  background-color: #e8e8e8;
  border: 1px solid #b9b9b9;
}
.handsontable .htUISelectDropdown:after {
  content: '\25B2';
  font-size: 7px;
  position: absolute;
  right: 10px;
  top: 0;
}
.handsontable .htUISelectDropdown:before {
  content: '\25BC';
  font-size: 7px;
  position: absolute;
  right: 10px;
  top: 8px;
}

/* SelectMultiple */
.handsontable .htUIMultipleSelect .handsontable .htCore {
  border: none;
}
.handsontable .htUIMultipleSelect .handsontable .htCore td:hover {
  background-color: #F5F5F5;
}

.handsontable .htUIMultipleSelectSearch input {
  border-radius: 2px;
  border: 1px solid #d2d1d1;
  padding: 3px;
}

.handsontable .htUIRadio {
  display: inline-block;
  margin-right: 5px;
  height: 100%;
}

.handsontable .htUIRadio:last-child {
  margin-right: 0;
}

.handsontable .htUIRadio > input[type=radio] {
  margin-right: 0.5ex;
}

.handsontable .htFiltersMenuOperators {
  padding-bottom: 5px;
}
.handsontable.ganttChart tr:first-child th div.relative {
  padding-right: 21px;
}
.handsontable.ganttChart .colHeader {
  display: block;
}
.handsontable.ganttChart td.rangeBar {
  background: #48b703;
  border-right-width: 0;
  position: relative;
  -webkit-box-shadow: inset 0 3px 0 #ffffff;
  -moz-box-shadow: inset 0 3px 0 #ffffff;
  box-shadow: inset 0 3px 0 #ffffff;
}
.handsontable.ganttChart td.rangeBar.last {
  border-right-width: 1px;
}
.handsontable.ganttChart td.rangeBar.area {
  background: #7EC481;
}
.handsontable.ganttChart td.rangeBar.partial {
  background: #8edf5a;
}
.handsontable.ganttChart td.rangeBar.area.partial {
  background: #A1D8AD;
}
.handsontable thead th.hiddenHeader:not(:first-of-type) {
  display: none;
}
.handsontable th.ht_nestingLevels {
    text-align: left;
    padding-left: 7px;
}

.handsontable th div.ht_nestingLevels {
    display: inline-block;
    position: absolute;
    left: 11px;
}

.handsontable.innerBorderLeft th div.ht_nestingLevels,
.handsontable.innerBorderLeft ~ .handsontable th div.ht_nestingLevels {
    right: 10px;
}

.handsontable th span.ht_nestingLevel {
    display: inline-block;
}

.handsontable th span.ht_nestingLevel_empty {
    display: inline-block;
    width: 10px;
    height: 1px;
    float: left;
}

.handsontable th span.ht_nestingLevel::after {
    content: "\2510";
    font-size: 9px;
    display: inline-block;
    position: relative;
    bottom: 3px;
}


.handsontable th div.ht_nestingButton {
    display: inline-block;
    position: absolute;
    right: -2px;
    cursor: pointer;
}

.handsontable th div.ht_nestingButton.ht_nestingExpand::after {
    content: "+";
}

.handsontable th div.ht_nestingButton.ht_nestingCollapse::after {
    content: "-";
}

.handsontable.innerBorderLeft th div.ht_nestingButton,
.handsontable.innerBorderLeft ~ .handsontable th div.ht_nestingButton {
    right: 0;
}/*
 * Handsontable HiddenColumns
 */
.handsontable th.beforeHiddenColumn {
  position: relative;
}

.handsontable th.beforeHiddenColumn::after,
.handsontable th.afterHiddenColumn::before {
  color: #bbb;
  position: absolute;
  top: 50%;
  font-size: 5pt;
  transform: translateY(-50%);
}

.handsontable th.afterHiddenColumn {
  position: relative;
}
.handsontable th.beforeHiddenColumn::after {
  right: 1px;
  content: '\25C0';
}
.handsontable th.afterHiddenColumn::before {
  left: 1px;
  content: '\25B6';
}

.handsontable td.firstVisibleColumn,
.handsontable th.firstVisibleColumn {
  border-left: 1px solid #CCC;
}
/*!
 * Handsontable HiddenRows
 */
.handsontable th.beforeHiddenRow::before,
.handsontable th.afterHiddenRow::after {
  color: #bbb;
  font-size: 6pt;
  line-height: 6pt;
  position: absolute;
  left: 2px;
}

.handsontable th.beforeHiddenRow,
.handsontable th.afterHiddenRow {
  position: relative;
}

.handsontable th.beforeHiddenRow::before {
  content: '\25B2';
  bottom: 2px;
}

.handsontable th.afterHiddenRow::after {
  content: '\25BC';
  top: 2px;
}
.handsontable.ht__selection--rows tbody th.beforeHiddenRow.ht__highlight:before,
.handsontable.ht__selection--rows tbody th.afterHiddenRow.ht__highlight:after {
  color: #eee;
}
.handsontable td.afterHiddenRow.firstVisibleRow,
.handsontable th.afterHiddenRow.firstVisibleRow {
  border-top: 1px solid #CCC;
}

/*# sourceMappingURL=handsontable.css.map*/<|MERGE_RESOLUTION|>--- conflicted
+++ resolved
@@ -20,13 +20,8 @@
  * RELIABILITY AND PERFORMANCE WILL MEET YOUR REQUIREMENTS OR THAT THE OPERATION OF THE SOFTWARE WILL BE
  * UNINTERRUPTED OR ERROR FREE.
  * 
-<<<<<<< HEAD
- * Version: 5.0.0
- * Release date: 11/07/2018 (built at 11/07/2018 12:11:05)
-=======
  * Version: 5.0.2
  * Release date: 12/09/2018 (built at 12/09/2018 12:36:00)
->>>>>>> b7f6f3f7
  */
 /**
  * Fix for bootstrap styles
@@ -356,6 +351,17 @@
   display:none !important;
 }
 
+/* A layer order of the selection types */
+.handsontable .wtBorder.current {
+  z-index: 10;
+}
+.handsontable .wtBorder.area {
+  z-index: 8;
+}
+.handsontable .wtBorder.fill {
+  z-index: 6;
+}
+
 .handsontable td.area,
 .handsontable td.area-1,
 .handsontable td.area-2,
