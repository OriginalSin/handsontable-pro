{
  "parser": "babel-eslint",
  "extends": "airbnb-base",
  "env": {
    "browser": true,
    "commonjs": true,
    "jasmine": true,
    "jest": true
  },
  "rules": {
    "arrow-parens": [
      "error",
      "as-needed",
      { "requireForBlockBody": true }
    ],
    "class-methods-use-this": 0,
    "comma-dangle": 0,
    "consistent-return": 0,
    "dot-notation": 2,
    "eol-last": 2,
    "func-names": 0,
    "import/extensions": 0,
    "import/no-extraneous-dependencies": 0,
    "new-cap": 2,
    "newline-per-chained-call": 0,
    "no-eq-null": 2,
    "no-irregular-whitespace": 2,
    "no-mixed-spaces-and-tabs": 2,
    "no-multi-str": 2,
    "no-multiple-empty-lines": 2,
    "no-new": 2,
    "no-param-reassign": 0,
    "no-plusplus": [
      "error",
      { "allowForLoopAfterthoughts": true }
    ],
<<<<<<< HEAD
    "no-restricted-properties": 0,
=======
    "no-restricted-syntax": 1,
>>>>>>> 613866ae
    "no-shadow": 1,
    "no-spaced-func": 2,
    "no-trailing-spaces": 2,
    "no-underscore-dangle": 0,
    "no-restricted-globals": [
      2,
      "Handsontable",
      {
        "name": "console",
        "message": "Using the `console` object is not allowed within Handsontable. Please use one of the helpers from `console.js` file inside the Handsontable CE instead."
      }
    ],
    "no-use-before-define": [
      "error",
      {
        "functions": false,
        "classes": false
      }
    ],
    "no-void": 0,
    "no-with": 2,
    "padded-blocks": 0,
    "space-infix-ops": 2,
    "camelcase": [
      2,
      {
        "properties": "never"
      }
    ],
    "curly": [
      2,
      "all"
    ],
    "import/no-unresolved": [
      2,
      {
        "ignore": ["handsontable"]
      }
    ],
    "no-mixed-operators": [
      2,
      {
        "groups": [
          ["+", "-", "*", "/", "%", "**"]
        ]
      }
    ],
    "no-confusing-arrow": [
      2,
      {
        "allowParens": true
      }
    ],
    "no-constant-condition": [
      "error",
      { "checkLoops": false }
    ],
    "indent": [
      2,
      2,
      {
        "SwitchCase": 1,
        "FunctionDeclaration": {"parameters": "first"},
        "FunctionExpression": {"parameters": "first"}
      }
    ],
    "comma-style": [
      2,
      "last"
    ],
    "max-len": [
      2,
      {
        "code": 170,
        "ignoreComments": true
      }
    ],
    "max-params": [
      2,
      9
    ],
    "space-before-function-paren": ["error", "never"],
    "array-bracket-spacing": [
      2,
      "never",
      {}
    ],
    "space-in-parens": [
      2,
      "never"
    ],
    "quote-props": [
      2,
      "as-needed"
    ],
    "key-spacing": [
      2,
      {
        "beforeColon": false,
        "afterColon": true
      }
    ],
    "space-unary-ops": [
      2,
      {
        "words": false,
        "nonwords": false
      }
    ],
    "yoda": [
      2,
      "never"
    ],
    "brace-style": [
      2,
      "1tbs",
      {
        "allowSingleLine": true
      }
    ],
    "comma-spacing": [
      2,
      {
        "after": true,
        "before": false
      }
    ],
    "semi-spacing": [
      2,
      {
        "before": false,
        "after": true
      }
    ],
    "space-before-blocks": [
      2,
      "always"
    ],
    "keyword-spacing": [
      2,
      {}
    ],
    "semi": [
      2,
      "always"
    ],
    "quotes": [
      2,
      "single"
    ]
  },
  "overrides": [
    {
      "files": ["test/**", "src/3rdparty/walkontable/test/**", "*.unit.js", "*.e2e.js", "src/plugins/**/test/helpers/**"],
      "rules": {
        "no-undef": "off",
        "no-restricted-globals": "off"
      }
    }
  ]
}<|MERGE_RESOLUTION|>--- conflicted
+++ resolved
@@ -34,11 +34,6 @@
       "error",
       { "allowForLoopAfterthoughts": true }
     ],
-<<<<<<< HEAD
-    "no-restricted-properties": 0,
-=======
-    "no-restricted-syntax": 1,
->>>>>>> 613866ae
     "no-shadow": 1,
     "no-spaced-func": 2,
     "no-trailing-spaces": 2,
