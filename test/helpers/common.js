--- conflicted
+++ resolved
@@ -713,11 +713,8 @@
 
   e.initTouchEvent(type, true, true, window, null, 0, 0, 0, 0, false, false, false, false, touches, targetTouches, changedTouches, 1, 0);
   target.dispatchEvent(e);
-<<<<<<< HEAD
-};
+}
 
 export function createSpreadsheetData(...args) {
   return Handsontable.helper.createSpreadsheetData(...args);
-=======
->>>>>>> a5af7f73
 }