--- conflicted
+++ resolved
@@ -55,11 +55,7 @@
     "data-spreadsheet"
   ],
   "dependencies": {
-<<<<<<< HEAD
     "handsontable": "handsontable/handsontable#develop",
-=======
-    "handsontable": "0.38.1",
->>>>>>> 1ae1698c
     "hot-formula-parser": "^2.3.1",
     "moment": "2.20.1",
     "numbro": "1.11.0",
